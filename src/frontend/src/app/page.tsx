--- conflicted
+++ resolved
@@ -1,259 +1,4 @@
 /**
-<<<<<<< HEAD
- * Homepage - Featured Collections with Parallax Scrolling
- *
- * Showcases featured collections with cinematic parallax effects,
- * dynamic backgrounds, and live data from Viktor's backend.
- *
- * @author Zara (UI/UX & React Components Specialist)
- * @created 2025-10-02
- */
-
-'use client';
-
-import { useEffect, useState } from 'react';
-import Link from 'next/link';
-import { ResponsiveContainer, Grid, ContentBlock, useParallaxBackground, type ParallaxLayer } from "@/components/Layout";
-import { getCollections, getAbsoluteMediaUrl, type Collection } from '@/lib/api-client';
-
-export default function Home() {
-  const [collections, setCollections] = useState<Collection[]>([]);
-  const [featuredCollections, setFeaturedCollections] = useState<Collection[]>([]);
-  const [loading, setLoading] = useState(true);
-  const { setLayers } = useParallaxBackground();
-
-  useEffect(() => {
-    async function loadCollections() {
-      const data = await getCollections();
-      setCollections(data);
-
-      // Filter for featured collections and sort by slug (alphabetically)
-      const featured = data
-        .filter((c) => c.featured === true)
-        .sort((a, b) => a.slug.localeCompare(b.slug));
-
-      setFeaturedCollections(featured);
-
-      // Set background to first featured collection's hero image
-      // This runs every time the homepage is visited to reset the background
-      if (featured.length > 0 && featured[0].heroImage) {
-        const layers: ParallaxLayer[] = [{
-          id: 'home-bg',
-          type: 'background',
-          imageUrl: getAbsoluteMediaUrl(featured[0].heroImage),
-          speed: 0,
-          opacity: 1,
-          zIndex: 1
-        }];
-        setLayers(layers);
-      } else {
-        // Fallback to default dark background
-        setLayers([]);
-      }
-
-      setLoading(false);
-    }
-
-    loadCollections();
-
-    // Cleanup: reset background when leaving homepage
-    return () => {
-      // Optional: could reset to [] when leaving, but keeping it is also nice
-    };
-  }, [setLayers]);
-
-  if (loading) {
-    return (
-      <ResponsiveContainer>
-        <Grid variant="single" spacing="normal">
-          <ContentBlock className="min-h-[80vh] flex items-center justify-center">
-            <div className="text-center text-white">
-              <div className="animate-spin rounded-full h-16 w-16 border-b-2 border-white mx-auto mb-4" />
-              <p className="text-lg">Loading portfolio...</p>
-            </div>
-          </ContentBlock>
-        </Grid>
-      </ResponsiveContainer>
-    );
-  }
-
-  return (
-    <ResponsiveContainer>
-      <Grid variant="single" spacing="loose">
-        {/* Hero Section with Parallax */}
-        <ContentBlock className="min-h-[80vh] flex items-center justify-center relative">
-          <div
-            className="text-center text-white z-10"
-            style={{
-              transform: 'translateZ(0)', // Parallax foreground layer
-            }}
-          >
-            <h1 className="text-5xl sm:text-6xl lg:text-8xl font-bold mb-6 tracking-tight">
-              Lupo Grigio
-            </h1>
-            <p className="text-xl sm:text-2xl lg:text-3xl text-white/90 max-w-3xl mx-auto mb-8">
-              A breathtaking portfolio of {collections.reduce((sum, c) => sum + (c.imageCount || 0), 0).toLocaleString()}+ images
-            </p>
-            <p className="text-lg text-white/70 max-w-2xl mx-auto">
-              Cinematic parallax effects • 60fps performance • {collections.length} curated collections
-            </p>
-          </div>
-        </ContentBlock>
-
-        {/* Featured Collections */}
-        {featuredCollections.length > 0 && (
-          <ContentBlock>
-            <h2 className="text-4xl font-bold text-white mb-8 text-center">
-              Featured Collections
-            </h2>
-            <Grid variant="side-by-side" spacing="normal">
-              {featuredCollections.map((collection) => (
-                <Link
-                  key={collection.id}
-                  href={`/collections/${collection.slug}`}
-                  className="group block"
-                  onMouseEnter={() => {
-                    // Change background on hover - parallax effect!
-                    if (collection.heroImage) {
-                      const layers: ParallaxLayer[] = [{
-                        id: `home-featured-${collection.id}`,
-                        type: 'background',
-                        imageUrl: getAbsoluteMediaUrl(collection.heroImage),
-                        speed: 0,
-                        opacity: 1,
-                        zIndex: 1
-                      }];
-                      setLayers(layers);
-                    }
-                  }}
-                >
-                  <div className="bg-black/20 backdrop-blur-sm rounded-lg p-8 border border-white/10 hover:border-white/30 transition-all duration-500 hover:bg-black/30 transform hover:scale-[1.02]">
-                    <h3 className="text-3xl font-bold text-white mb-3 group-hover:text-white/90 transition-colors">
-                      {collection.config?.title || collection.name}
-                    </h3>
-
-                    {collection.config?.subtitle && (
-                      <p className="text-lg text-white/80 mb-4">
-                        {collection.config.subtitle}
-                      </p>
-                    )}
-
-                    {collection.config?.description && (
-                      <p className="text-white/70 leading-relaxed mb-6">
-                        {collection.config.description}
-                      </p>
-                    )}
-
-                    <div className="flex items-center justify-between text-sm">
-                      <span className="text-white/60">
-                        {collection.imageCount} images
-                      </span>
-                      <span
-                        className="text-white/80 group-hover:text-white transition-colors"
-                        style={{
-                          color: collection.config?.styling?.accentColor || '#ffffff'
-                        }}
-                      >
-                        View Collection →
-                      </span>
-                    </div>
-                  </div>
-                </Link>
-              ))}
-            </Grid>
-          </ContentBlock>
-        )}
-
-        {/* All Collections */}
-        <ContentBlock>
-          <h2 className="text-3xl font-bold text-white mb-8 text-center">
-            All Collections
-          </h2>
-          <Grid variant="masonry" columns={3} spacing="normal">
-            {collections.map((collection) => (
-              <Link
-                key={collection.id}
-                href={`/collections/${collection.slug}`}
-                className="group block"
-                onMouseEnter={() => {
-                  if (collection.heroImage) {
-                    const layers: ParallaxLayer[] = [{
-                      id: `home-all-${collection.id}`,
-                      type: 'background',
-                      imageUrl: getAbsoluteMediaUrl(collection.heroImage),
-                      speed: 0,
-                      opacity: 1,
-                      zIndex: 1
-                    }];
-                    setLayers(layers);
-                  }
-                }}
-              >
-                <div className="bg-white/5 hover:bg-white/10 rounded-lg p-6 border border-white/10 hover:border-white/20 transition-all duration-300">
-                  <h3 className="text-xl font-semibold text-white mb-2 group-hover:text-white/90">
-                    {collection.config?.title || collection.name}
-                  </h3>
-                  <p className="text-white/60 text-sm mb-3">
-                    {collection.imageCount} images
-                  </p>
-                  {collection.config?.tags && collection.config.tags.length > 0 && (
-                    <div className="flex flex-wrap gap-2">
-                      {collection.config.tags.slice(0, 3).map((tag: string) => (
-                        <span
-                          key={tag}
-                          className="text-xs px-2 py-1 rounded bg-white/10 text-white/70"
-                        >
-                          {tag}
-                        </span>
-                      ))}
-                    </div>
-                  )}
-                </div>
-              </Link>
-            ))}
-          </Grid>
-        </ContentBlock>
-
-        {/* Parallax Explainer */}
-        <Grid variant="side-by-side" spacing="normal">
-          <ContentBlock>
-            <h2 className="text-2xl font-bold text-white mb-4">
-              ✨ Multi-Layer Parallax
-            </h2>
-            <p className="text-white/80 leading-relaxed mb-4">
-              Hover over collections to see the cinematic parallax effect in action. Each background transitions smoothly with multiple depth layers creating a 3D illusion.
-            </p>
-            <p className="text-white/60 text-sm">
-              Customizable via config.json • 3 depth layers • Smooth transitions
-            </p>
-          </ContentBlock>
-
-          <ContentBlock>
-            <h2 className="text-2xl font-bold text-white mb-4">
-              🎨 Fully Customizable
-            </h2>
-            <p className="text-white/80 leading-relaxed mb-4">
-              Each collection has its own config.json where you can customize titles, colors, parallax speeds, layout styles, and more.
-            </p>
-            <p className="text-white/60 text-sm">
-              Edit config.json • Hot reload in dev • See changes instantly
-            </p>
-          </ContentBlock>
-        </Grid>
-
-        {/* Footer */}
-        <ContentBlock className="text-center">
-          <p className="text-white/60 text-sm">
-            Built with Next.js 15 • React 19 • Tailwind CSS 4
-          </p>
-          <p className="text-white/40 text-xs mt-2">
-            Layout & Parallax System by Zara • Backend by Viktor • Carousel by Kai
-          </p>
-        </ContentBlock>
-      </Grid>
-    </ResponsiveContainer>
-  );
-=======
  * Home Page
  *
  * Renders the "home" collection using the PageRenderer.
@@ -269,5 +14,4 @@
 
 export default function HomePage() {
   return <PageRenderer collectionSlug="home" />;
->>>>>>> e523a934
 }