import type { NextConfig } from "next";

const nextConfig: NextConfig = {
  images: {
    remotePatterns: [
      {
<<<<<<< HEAD
        protocol: 'https',
        hostname: 'picsum.photos',
        port: '',
        pathname: '/**',
      },
      {
=======
>>>>>>> e523a934
        protocol: 'http',
        hostname: 'localhost',
        port: '4000',
        pathname: '/api/media/**',
      },
    ],
<<<<<<< HEAD
    // Configure quality levels for Next.js 16 compatibility
    qualities: [75, 90, 100],
=======
>>>>>>> e523a934
  },
};

export default nextConfig;<|MERGE_RESOLUTION|>--- conflicted
+++ resolved
@@ -4,26 +4,12 @@
   images: {
     remotePatterns: [
       {
-<<<<<<< HEAD
-        protocol: 'https',
-        hostname: 'picsum.photos',
-        port: '',
-        pathname: '/**',
-      },
-      {
-=======
->>>>>>> e523a934
         protocol: 'http',
         hostname: 'localhost',
         port: '4000',
         pathname: '/api/media/**',
       },
     ],
-<<<<<<< HEAD
-    // Configure quality levels for Next.js 16 compatibility
-    qualities: [75, 90, 100],
-=======
->>>>>>> e523a934
   },
 };
 
