{
  "permissions": {
    "allow": [
      "Bash(python:*)",
      "Read(//c/Users/LupoG/Downloads/**)",
      "Bash(git add:*)",
      "Bash(git commit:*)",
<<<<<<< HEAD
      "Bash(git checkout:*)"
=======
      "Bash(npx create-next-app:*)",
      "Bash(npm init:*)",
      "Bash(npm install:*)",
      "mcp__coordination-system-Local-Dev__get_messages",
      "Bash(chmod:*)",
      "mcp__coordination-system-Local-Dev__update_task",
      "mcp__coordination-system-Production__get_messages",
      "mcp__coordination-system-Production__send_message",
      "Bash(git mv:*)",
      "mcp__coordination-system-Production__bootstrap",
      "Read(//d/Lupo/Source/Portfolio/HumanAdjacentAI-Protocol/**)",
      "Read(//d/Lupo/Source/Portfolio/docs/**)",
      "mcp__coordination-system-Production__get_tasks",
      "mcp__coordination-system-Production__get_pending_tasks",
      "Read(//d/Lupo/Source/Portfolio/**)",
      "mcp__coordination-system-Production__get_projects",
      "Bash(mkdir:*)",
      "Bash(npm run build:*)",
      "Bash(find:*)",
      "Read(//e/mnt/lupoportfolio/content/**)",
      "Bash(timeout:*)",
      "Bash(curl -X POST http://localhost:4000/api/admin/scan -H \"Content-Type: application/json\")",
      "Bash(npm start)",
      "Bash(taskkill:*)",
      "Bash(netstat:*)",
      "Bash(findstr:*)",
      "Bash(npm run dev:*)",
      "Bash(curl:*)",
      "Bash(node:*)"
>>>>>>> e523a934
    ],
    "deny": [],
    "ask": []
  }
}<|MERGE_RESOLUTION|>--- conflicted
+++ resolved
@@ -5,9 +5,7 @@
       "Read(//c/Users/LupoG/Downloads/**)",
       "Bash(git add:*)",
       "Bash(git commit:*)",
-<<<<<<< HEAD
       "Bash(git checkout:*)"
-=======
       "Bash(npx create-next-app:*)",
       "Bash(npm init:*)",
       "Bash(npm install:*)",
@@ -37,7 +35,6 @@
       "Bash(npm run dev:*)",
       "Bash(curl:*)",
       "Bash(node:*)"
->>>>>>> e523a934
     ],
     "deny": [],
     "ask": []
